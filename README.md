# <img align="center" alt="Rustframe" src=".github/rustframe_logo.png" height="50" /> rustframe

<!-- though the centre tag doesn't work as it would noramlly, it achieves the desired effect -->

📚 [Docs](https://magnus167.github.io/rustframe/) | 🐙 [GitHub](https://github.com/Magnus167/rustframe) | 🌐 [Gitea mirror](https://gitea.nulltech.uk/Magnus167/rustframe) | 🦀 [Crates.io](https://crates.io/crates/rustframe) | 🔖 [docs.rs](https://docs.rs/rustframe/latest/rustframe/)

<!-- [![Last commit](https://img.shields.io/endpoint?url=https://magnus167.github.io/rustframe/rustframe/last-commit-date.json)](https://github.com/Magnus167/rustframe) -->

[![codecov](https://codecov.io/gh/Magnus167/rustframe/graph/badge.svg?token=J7ULJEFTVI)](https://codecov.io/gh/Magnus167/rustframe)
[![Coverage](https://img.shields.io/endpoint?url=https://magnus167.github.io/rustframe/docs/tarpaulin-badge.json)](https://magnus167.github.io/rustframe/docs/tarpaulin-report.html)

---

## Rustframe: _A lightweight dataframe & math toolkit for Rust_

Rustframe provides intuitive dataframe, matrix, and series operations small-to-mid scale data analysis and manipulation.

Rustframe keeps things simple, safe, and readable. It is handy for quick numeric experiments and small analytical tasks, but it is **not** meant to compete with powerhouse crates like `polars` or `ndarray`.

### What it offers

- **Math that reads like math** - element‑wise `+`, `−`, `×`, `÷` on entire frames or scalars.
- **Broadcast & reduce** - sum, product, any/all across rows or columns without boilerplate.
- **Boolean masks made simple** - chain comparisons, combine with `&`/`|`, get a tidy `BoolMatrix` back.
- **Date‑centric row index** - business‑day ranges and calendar slicing built in.
- **Pure safe Rust** - 100 % safe, zero `unsafe`.

### Heads up

- **Not memory‑efficient (yet)** - footprint needs work.
- **Feature set still small** - expect missing pieces.

### On the horizon

- Optional GPU help (Vulkan or similar) for heavier workloads.
- Straightforward Python bindings using `pyo3`.

---

## Quick start

```rust
use chrono::NaiveDate;
use rustframe::{
    frame::{Frame, RowIndex},
    matrix::{BoolOps, Matrix, SeriesOps},
    utils::{DateFreq, BDatesList},
};

let n_periods = 4;

// Four business days starting 2024‑01‑02
let dates: Vec<NaiveDate> =
    BDatesList::from_n_periods("2024-01-02".to_string(), DateFreq::Daily, n_periods)
        .unwrap()
        .list().unwrap();

let col_names: Vec<String> = vec!["a".to_string(), "b".to_string()];

let ma: Matrix<f64> =
    Matrix::from_cols(vec![vec![1.0, 2.0, 3.0, 4.0], vec![5.0, 6.0, 7.0, 8.0]]);
let mb: Matrix<f64> =
    Matrix::from_cols(vec![vec![4.0, 3.0, 2.0, 1.0], vec![8.0, 7.0, 6.0, 5.0]]);

let fa: Frame<f64> = Frame::new(
    ma.clone(),
    col_names.clone(),
    Some(RowIndex::Date(dates.clone())),
);
let fb: Frame<f64> = Frame::new(mb, col_names, Some(RowIndex::Date(dates)));

// Math that reads like math
let result: Frame<f64> = &fa * &fb; // element‑wise multiply
let total: f64 = result.sum_vertical().iter().sum::<f64>();
assert_eq!(total, 184.0);

// broadcast & reduce
let result: Matrix<f64> = ma.clone() + 1.0; // add scalar
let result: Matrix<f64> = result + &ma - &ma; // add matrix
let result: Matrix<f64> = result - 1.0; // subtract scalar
let result: Matrix<f64> = result * 2.0; // multiply by scalar
let result: Matrix<f64> = result / 2.0; // divide by scalar

let check: bool = result.eq_elem(ma.clone()).all();
assert!(check);

// The above math can also be written as:
let check: bool = (&(&(&(&ma + 1.0) - 1.0) * 2.0) / 2.0)
    .eq_elem(ma.clone())
    .all();
assert!(check);

// The above math can also be written as:
let check: bool = ((((ma.clone() + 1.0) - 1.0) * 2.0) / 2.0)
    .eq_elem(ma)
    .all();
assert!(check);


```

<<<<<<< HEAD
---

## DataFrame Usage Example

```rust
use rustframe::dataframe::DataFrame;
use chrono::NaiveDate;
use std::collections::HashMap;
use std::any::TypeId; // Required for checking TypeId

// Helper for NaiveDate
fn d(y: i32, m: u32, d: u32) -> NaiveDate {
    NaiveDate::from_ymd_opt(y, m, d).unwrap()
}

// Create a new DataFrame
let mut df = DataFrame::new();

// Add columns of different types
df.add_column("col_int1", vec![1, 2, 3, 4, 5]);
df.add_column("col_float1", vec![1.1, 2.2, 3.3, 4.4, 5.5]);
df.add_column("col_string", vec!["apple".to_string(), "banana".to_string(), "cherry".to_string(), "date".to_string(), "elderberry".to_string()]);
df.add_column("col_bool", vec![true, false, true, false, true]);
df.add_column("col_date", vec![d(2023,1,1), d(2023,1,2), d(2023,1,3), d(2023,1,4), d(2023,1,5)]);

println!("DataFrame after initial column additions:\n{}", df);

// Demonstrate frame re-use when adding columns of existing types
let initial_frames_count = df.num_internal_frames();
println!("\nInitial number of internal frames: {}", initial_frames_count);

df.add_column("col_int2", vec![6, 7, 8, 9, 10]);
df.add_column("col_float2", vec![6.6, 7.7, 8.8, 9.9, 10.0]);

let frames_after_reuse = df.num_internal_frames();
println!("Number of internal frames after adding more columns of existing types: {}", frames_after_reuse);
assert_eq!(initial_frames_count, frames_after_reuse); // Should be equal, demonstrating re-use

println!("\nDataFrame after adding more columns of existing types:\n{}", df);


// Get number of rows and columns
println!("Rows: {}", df.rows()); // Output: Rows: 5
println!("Columns: {}", df.cols()); // Output: Columns: 5

// Get column names
println!("Column names: {:?}", df.get_column_names());
// Output: Column names: ["col_int", "col_float", "col_string", "col_bool", "col_date"]

// Get a specific column by name and type
let int_col = df.get_column::<i32>("col_int1").unwrap();
println!("Integer column (col_int1): {:?}", int_col); // Output: Integer column: [1, 2, 3, 4, 5]

let int_col2 = df.get_column::<i32>("col_int2").unwrap();
println!("Integer column (col_int2): {:?}", int_col2); // Output: Integer column: [6, 7, 8, 9, 10]

let float_col = df.get_column::<f64>("col_float1").unwrap();
println!("Float column (col_float1): {:?}", float_col); // Output: Float column: [1.1, 2.2, 3.3, 4.4, 5.5]

// Attempt to get a column with incorrect type (returns None)
let wrong_type_col = df.get_column::<bool>("col_int1");
println!("Wrong type column: {:?}", wrong_type_col); // Output: Wrong type column: None

// Get a row by index
let row_0 = df.get_row(0).unwrap();
println!("Row 0: {:?}", row_0);
// Output: Row 0: {"col_int1": "1", "col_float1": "1.1", "col_string": "apple", "col_bool": "true", "col_date": "2023-01-01", "col_int2": "6", "col_float2": "6.6"}

let row_2 = df.get_row(2).unwrap();
println!("Row 2: {:?}", row_2);
// Output: Row 2: {"col_int1": "3", "col_float1": "3.3", "col_string": "cherry", "col_bool": "true", "col_date": "2023-01-03", "col_int2": "8", "col_float2": "8.8"}

// Attempt to get an out-of-bounds row (returns None)
let row_out_of_bounds = df.get_row(10);
println!("Row out of bounds: {:?}", row_out_of_bounds); // Output: Row out of bounds: None

// Drop a column
df.drop_column("col_bool");
println!("\nDataFrame after dropping 'col_bool':\n{}", df);

println!("Columns after drop: {}", df.cols());
println!("Column names after drop: {:?}", df.get_column_names());

// Drop another column, ensuring the underlying Frame is removed if empty
df.drop_column("col_float1");
println!("\nDataFrame after dropping 'col_float1':\n{}", df);

println!("Columns after second drop: {}", df.cols());
println!("Column names after second drop: {:?}", df.get_column_names());

// Attempt to drop a non-existent column (will panic)
// df.drop_column("non_existent_col"); // Uncomment to see panic
```
=======
### More examples

See the [examples](./examples/) directory for some demonstrations of Rustframe's syntax and functionality.
>>>>>>> 36588e38
<|MERGE_RESOLUTION|>--- conflicted
+++ resolved
@@ -98,8 +98,6 @@
 
 
 ```
-
-<<<<<<< HEAD
 ---
 
 ## DataFrame Usage Example
@@ -193,8 +191,7 @@
 // Attempt to drop a non-existent column (will panic)
 // df.drop_column("non_existent_col"); // Uncomment to see panic
 ```
-=======
+
 ### More examples
 
-See the [examples](./examples/) directory for some demonstrations of Rustframe's syntax and functionality.
->>>>>>> 36588e38
+See the [examples](./examples/) directory for some demonstrations of Rustframe's syntax and functionality.